--- conflicted
+++ resolved
@@ -518,13 +518,10 @@
             x = self.output_layer(x)
         return x, extra
 
-<<<<<<< HEAD
     def get_hidden(self, prev_output_tokens, encoder_out=None, incremental_state=None, **unused):
-        x, extra = self.extract_features(prev_output_tokens, encoder_out, incremental_state)
+        x, extra = self.extract_features(prev_output_tokens, encoder_out, incremental_state, **unused)
         return x
 
-    def extract_features(self, prev_output_tokens, encoder_out=None, incremental_state=None, **unused):
-=======
     def extract_features(
         self,
         prev_output_tokens,
@@ -535,7 +532,6 @@
         alignment_heads=None,
         **unused,
     ):
->>>>>>> 58e43cb3
         """
         Similar to *forward* but only return features.
 
