--- conflicted
+++ resolved
@@ -1,9 +1,6 @@
 from setuptools import setup, Extension
-<<<<<<< HEAD
 import sys
-=======
 from torch.utils.ffi import create_extension
->>>>>>> f3941bfc
 
 
 if sys.version_info < (3,):
@@ -27,18 +24,6 @@
     extra_compile_args=['-std=c++11'],
 )
 
-<<<<<<< HEAD
-setup(
-    name='fairseq',
-    version='0.1.0',
-    description='Facebook AI Research Sequence-to-Sequence Toolkit',
-    long_description=readme,
-    license=license,
-    install_requires=reqs.strip().split('\n'),
-    packages=['fairseq'],
-    ext_modules=[bleu],
-)
-=======
 conv_tbc = create_extension(
     'clib.temporal_convolution_tbc',
     headers=['clib/temporal_convolution_tbc.h'],
@@ -53,11 +38,16 @@
 def main():
     setup(
         name='fairseq',
+        version='0.1.0',
+        description='Facebook AI Research Sequence-to-Sequence Toolkit',
+        long_description=readme,
+        license=license,
+        install_requires=reqs.strip().split('\n'),
+        packages=['fairseq'],
         ext_modules=[bleu],
     )
     conv_tbc.build()
 
 
 if __name__ == '__main__':
-    main()
->>>>>>> f3941bfc
+    main()